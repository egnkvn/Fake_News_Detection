--- conflicted
+++ resolved
@@ -11,7 +11,11 @@
 ## How to run code
 Create an .env file and Paste your OpenAI key in that file.
 ### Dataset
-<<<<<<< HEAD
+- In LLM GAN directory and run the following command
+```
+# specify your real_news.json path and store directory in run.py
+python run.py
+```
 ### Model
 Change directory to `model/`, run:
 ```
@@ -30,11 +34,3 @@
 python baseline_pkl.py
 ```
 can train a BERT model on weibo21 dataset, saved as `bert_model_weibo.pt`
-=======
-- In LLM GAN directory and run the following command
-```
-# specify your real_news.json path and store directory in run.py
-python run.py
-```
-### Model
->>>>>>> 2533fab7
